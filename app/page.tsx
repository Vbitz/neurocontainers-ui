--- conflicted
+++ resolved
@@ -2,21 +2,14 @@
 
 import { load as loadYAML, dump as dumpYAML } from "js-yaml";
 import { useState, useEffect, useCallback } from "react";
-<<<<<<< HEAD
-import { ExclamationTriangleIcon, PlusIcon, ArrowUpTrayIcon, DocumentPlusIcon } from "@heroicons/react/24/outline";
-=======
-import { ExclamationTriangleIcon, PlusIcon, ArrowUpTrayIcon, BeakerIcon } from "@heroicons/react/24/outline";
->>>>>>> 56d99a50
+import { ExclamationTriangleIcon, PlusIcon, ArrowUpTrayIcon, DocumentPlusIcon, BeakerIcon } from "@heroicons/react/24/outline";
 import { ContainerRecipe, migrateLegacyRecipe, mergeAdditionalFilesIntoRecipe } from "@/components/common";
 import BuildRecipeComponent from "@/components/recipe";
 import ContainerMetadata from "@/components/metadata";
 import ValidateRecipeComponent from "@/components/validate";
 import GitHubModal from "@/components/githubExport";
-<<<<<<< HEAD
 import YamlPasteModal from "@/components/yamlPasteModal";
-=======
 import GuidedTour from "@/components/GuidedTour";
->>>>>>> 56d99a50
 import { useGitHubFiles } from '@/lib/useGithub';
 import { cn } from "@/lib/styles";
 import { useTheme } from "@/lib/ThemeContext";
@@ -47,11 +40,8 @@
     const [containerError, setContainerError] = useState<string | null>(null);
     const [yamlText, setYamlText] = useState("");
     const [isGitHubModalOpen, setIsGitHubModalOpen] = useState(false);
-<<<<<<< HEAD
     const [isYamlPasteModalOpen, setIsYamlPasteModalOpen] = useState(false);
-=======
     const [isGuidedTourOpen, setIsGuidedTourOpen] = useState(false);
->>>>>>> 56d99a50
     const [isSidebarOpen, setIsSidebarOpen] = useState(false);
     const [isEditingName] = useState<boolean>(false);
     const [isUpdatingUrl] = useState<boolean>(false);
@@ -699,17 +689,16 @@
                         />
                     )}
                     
-<<<<<<< HEAD
                     <YamlPasteModal
                         isOpen={isYamlPasteModalOpen}
                         onClose={() => setIsYamlPasteModalOpen(false)}
                         onLoadContainer={loadContainer}
-=======
+                    />
+                    
                     <GuidedTour
                         isOpen={isGuidedTourOpen}
                         onClose={() => setIsGuidedTourOpen(false)}
                         onComplete={handleGuidedTourComplete}
->>>>>>> 56d99a50
                     />
                 </>
             )}
