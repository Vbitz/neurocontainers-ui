--- conflicted
+++ resolved
@@ -129,7 +129,11 @@
         setIsValidationSuccessful(isValid && hasResult);
     }, []);
 
-<<<<<<< HEAD
+    // Handle validation result
+    const handleValidationResult = useCallback((result: ValidationResult | null) => {
+        setValidationResult(result);
+    }, []);
+
     const autoSaveContainer = useCallback(
         (data: ContainerRecipe) => {
             if (shouldAutoSave(data)) {
@@ -138,40 +142,6 @@
         },
         [shouldAutoSave, saveToStorage, currentContainerId]
     );
-=======
-    // Handle validation result
-    const handleValidationResult = useCallback((result: ValidationResult | null) => {
-        setValidationResult(result);
-    }, []);
-
-    // Handle data changes
-    const handleDataChange = useCallback((newData: ContainerRecipe) => {
-        setYamlData(newData);
-        updateUrl(newData);
-
-        if (newData.name) {
-            checkIfPublished(newData.name, files);
-        }
-
-        // Check if modified from GitHub
-        if (isPublishedContainer) {
-            checkIfModifiedFromGithub(newData).then(setIsModifiedFromGithub);
-        }
-
-        autoSaveContainer(newData);
-
-        // Reset validation state when recipe changes
-        setIsValidationSuccessful(false);
-        setValidationResult(null);
-    }, [updateUrl, checkIfPublished, files, isPublishedContainer, checkIfModifiedFromGithub, setIsModifiedFromGithub, autoSaveContainer]);
-
-
-    // Handle guided tour completion with optional publishing
-    const handleGuidedTourComplete = useCallback((recipe: ContainerRecipe) => {
-        loadContainer(recipe);
-        setIsGuidedTourOpen(false);
-    }, [loadContainer]);
->>>>>>> 80197d29
 
     // Load container
     const loadContainer = useCallback(
@@ -236,7 +206,7 @@
         [findGithubFileByName, loadContainer, setOriginalYaml]
     );
 
-    // Handle data change (FIXED)
+    // Handle data change
     const handleDataChange = useCallback(
         (newData: ContainerRecipe) => {
             setYamlData(newData);
@@ -250,6 +220,7 @@
             autoSaveContainer(newData);
             // Reset validation state when recipe changes
             setIsValidationSuccessful(false);
+            setValidationResult(null);
         },
         [
             updateUrl,
@@ -261,6 +232,19 @@
             autoSaveContainer,
         ]
     );
+
+    // Handle new container
+    const handleNewContainer = useCallback(() => {
+        setYamlData(null);
+        setIsSidebarOpen(false);
+        resetPublishingState();
+        updateUrl(null);
+    }, [resetPublishingState, updateUrl]);
+
+    // Handle GitHub export
+    const handleOpenGitHub = useCallback(() => {
+        setIsGitHubModalOpen(true);
+    }, []);
 
     // File upload
     const processYamlFile = useCallback(
@@ -355,111 +339,78 @@
                 />
 
                 {!yamlData ? (
-                    <div className="max-w-6xl mx-auto p-6 pt-20">
-                        <h1
-                            className={cn(
-                                "text-4xl font-bold mb-4",
-                                isDark ? "text-[#e8f5d0]" : "text-[#0c0e0a]"
-                            )}
-                        >
-                            NeuroContainers Builder
-                        </h1>
-                        <p
-                            className={cn(
-                                "text-lg mb-12 max-w-2xl",
-                                isDark ? "text-[#91c84a]" : "text-[#4f7b38]"
-                            )}
-                        >
-                            Create, customize, and validate containerized neuroimaging tools
-                            with ease.
-                        </p>
-
-                        {/* Horizontal CTA Cards */}
-                        <div className="grid md:grid-cols-3 gap-6 mb-12">
-                            {/* Create New Container (Guided Tour) */}
-                            <button
-                                onClick={() => setIsGuidedTourOpen(true)}
-                                className={cn(
-                                    "group flex items-center p-6 rounded-xl shadow-lg transition-all duration-300 text-left transform hover:scale-[1.02] hover:shadow-xl backdrop-blur-md",
-                                    isDark
-                                        ? "bg-gradient-to-r from-[#7bb33a]/90 to-[#6aa329]/90 text-white hover:from-[#8ccf45]/95 hover:to-[#7bb33a]/95 border border-[#7bb33a]/30"
-                                        : "bg-gradient-to-r from-[#6aa329]/90 to-[#4f7b38]/90 text-white hover:from-[#7bb33a]/95 hover:to-[#6aa329]/95 border border-[#6aa329]/30"
-                                )}
-                            >
-                                <SparklesIcon className="h-10 w-10 flex-shrink-0 mr-4 transition-transform duration-300 group-hover:scale-110" />
-                                <div>
-                                    <h3 className="text-xl font-semibold">Create New Container</h3>
-                                    <p className="text-sm opacity-90">
-                                        Start from scratch with our new container wizard.
-                                    </p>
-                                </div>
-                            </button>
-
-                            {/* Paste YAML Recipe */}
-                            <button
-                                onClick={() => setIsYamlPasteModalOpen(true)}
-                                className={cn(
-                                    "group flex items-center p-6 rounded-xl shadow-lg transition-all duration-300 text-left transform hover:scale-[1.02] hover:shadow-xl backdrop-blur-md",
-                                    isDark
-                                        ? "bg-[#2d4222]/70 text-[#91c84a] hover:bg-[#3a5c29]/80 border border-[#2d4222]/40"
-                                        : "bg-[#e6f1d6]/70 text-[#4f7b38] hover:bg-[#d3e7b6]/80 border border-[#e6f1d6]/60"
-                                )}
-                            >
-                                <DocumentPlusIcon className="h-10 w-10 flex-shrink-0 mr-4 transition-transform duration-300 group-hover:scale-110" />
-                                <div>
-                                    <h3 className="text-xl font-semibold">Paste YAML Recipe</h3>
-                                    <p className="text-sm opacity-80">
-                                        Perfect for AI-generated or pre-written recipes.
-                                    </p>
-                                </div>
-<<<<<<< HEAD
-                            </button>
-
-                            {/* Upload YAML */}
-                            <label
-                                className={cn(
-                                    "group flex items-center p-6 rounded-xl shadow-lg transition-all duration-300 text-left cursor-pointer transform hover:scale-[1.02] hover:shadow-xl backdrop-blur-md",
-                                    isDark
-                                        ? "bg-[#2d4222]/70 text-[#91c84a] hover:bg-[#3a5c29]/80 border border-[#2d4222]/40"
-                                        : "bg-[#e6f1d6]/70 text-[#4f7b38] hover:bg-[#d3e7b6]/80 border border-[#e6f1d6]/60"
-                                )}
-                            >
-                                <ArrowUpTrayIcon className="h-10 w-10 flex-shrink-0 mr-4 transition-transform duration-300 group-hover:scale-110" />
-                                <div>
-                                    <h3 className="text-xl font-semibold">Upload YAML</h3>
-                                    <p className="text-sm opacity-80">
-                                        Import an existing container recipe from your files.
-                                    </p>
-=======
-
-                                {/* Step 3: Validate */}
-                                <div className="space-y-6">
-                                    <SectionHeader
-                                        icon={sections[2].icon}
-                                        title={sections[2].title}
-                                        description={sections[2].description}
+                    <div className="max-w-6xl mx-auto p-4 sm:p-6 pt-20 lg:pt-6">
+                        <div className="text-center mb-8">
+                            <h1 className={cn("text-3xl font-bold mb-4", isDark ? "text-[#e8f5d0]" : "text-[#0c0e0a]")}>
+                                NeuroContainers Builder
+                            </h1>
+                            <p className={cn("text-lg mb-8", isDark ? "text-[#91c84a]" : "text-[#4f7b38]")}>
+                                Create, customize, and validate containerized neuroimaging tools
+                            </p>
+
+                            <div className="flex flex-col sm:flex-row gap-6 justify-center items-center mb-12">
+                                <button
+                                    onClick={() => setIsGuidedTourOpen(true)}
+                                    className={cn(
+                                        "group flex items-center space-x-3 px-8 py-4 rounded-xl text-white font-semibold transition-all duration-200 text-lg shadow-lg hover:shadow-xl transform hover:-translate-y-0.5",
+                                        isDark
+                                            ? "bg-gradient-to-r from-[#7bb33a] to-[#6aa329] hover:from-[#6aa329] hover:to-[#5a8f23]"
+                                            : "bg-gradient-to-r from-[#6aa329] to-[#4f7b38] hover:from-[#5a8f23] hover:to-[#3a5c1b]"
+                                    )}
+                                >
+                                    <SparklesIcon className="h-6 w-6" />
+                                    <div className="flex flex-col items-start">
+                                        <span className="text-xl">Start Guided Tour</span>
+                                        <span className="text-sm opacity-90 font-normal">Use templates & forms</span>
+                                    </div>
+                                </button>
+
+                                <button
+                                    onClick={() => setIsYamlPasteModalOpen(true)}
+                                    className={cn(
+                                        "group flex items-center space-x-3 px-8 py-4 rounded-xl font-semibold transition-all duration-200 text-lg shadow-lg hover:shadow-xl transform hover:-translate-y-0.5",
+                                        isDark
+                                            ? "bg-gradient-to-r from-[#2d4222] to-[#3a5c29] text-[#91c84a] hover:from-[#3a5c29] hover:to-[#4f7b38] border border-[#4f7b38]/30"
+                                            : "bg-gradient-to-r from-[#e6f1d6] to-[#d3e7b6] text-[#4f7b38] hover:from-[#d3e7b6] hover:to-[#c0d89f] border border-[#4f7b38]/20"
+                                    )}
+                                >
+                                    <DocumentPlusIcon className="h-6 w-6" />
+                                    <div className="flex flex-col items-start">
+                                        <span className="text-xl">Paste YAML Recipe</span>
+                                        <span className="text-sm opacity-80 font-normal">Perfect for AI-generated recipes</span>
+                                    </div>
+                                </button>
+
+                                <label className="cursor-pointer">
+                                    <input
+                                        type="file"
+                                        accept=".yaml,.yml"
+                                        onChange={(e) => {
+                                            const file = e.target.files?.[0];
+                                            if (file) {
+                                                processYamlFile(file);
+                                            }
+                                            e.target.value = '';
+                                        }}
+                                        className="hidden"
                                     />
-                                    <ValidateRecipeComponent
-                                        recipe={yamlData}
-                                        onValidationChange={handleValidationChange}
-                                        onValidationResult={handleValidationResult}
-                                    />
->>>>>>> 80197d29
-                                </div>
-                                <input
-                                    type="file"
-                                    accept=".yaml,.yml"
-                                    onChange={(e) => {
-                                        const file = e.target.files?.[0];
-                                        if (file) processYamlFile(file);
-                                    }}
-                                    className="hidden"
-                                />
-                            </label>
+                                    <div className={cn(
+                                        "group flex items-center space-x-3 px-8 py-4 rounded-xl font-semibold transition-all duration-200 text-lg shadow-lg hover:shadow-xl transform hover:-translate-y-0.5",
+                                        isDark
+                                            ? "bg-gradient-to-r from-[#2d4222] to-[#3a5c29] text-[#91c84a] hover:from-[#3a5c29] hover:to-[#4f7b38] border border-[#4f7b38]/30"
+                                            : "bg-gradient-to-r from-[#e6f1d6] to-[#d3e7b6] text-[#4f7b38] hover:from-[#d3e7b6] hover:to-[#c0d89f] border border-[#4f7b38]/20"
+                                    )}>
+                                        <ArrowUpTrayIcon className="h-6 w-6" />
+                                        <div className="flex flex-col items-start">
+                                            <span className="text-xl">Upload Existing YAML</span>
+                                            <span className="text-sm opacity-80 font-normal">Click to upload</span>
+                                        </div>
+                                    </div>
+                                </label>
+                            </div>
                         </div>
 
-                        {/* Lists - left aligned */}
-                        <div className="grid grid-cols-1 xl:grid-cols-2 gap-6 text-left">
+                        <div className="grid grid-cols-1 xl:grid-cols-2 gap-6">
                             <LocalContainersList
                                 onLoadContainer={loadContainer}
                                 onDeleteContainer={deleteContainer}
@@ -472,7 +423,7 @@
                                         const recipe = loadYAML(content) as ContainerRecipe;
                                         loadContainer(migrateLegacyRecipe(recipe));
                                     } catch (error) {
-                                        console.error("Failed to load local recipe:", error);
+                                        console.error('Failed to load local recipe:', error);
                                     }
                                 }}
                                 filesystemMode={filesystemMode}
@@ -482,26 +433,49 @@
                         <Footer />
                     </div>
                 ) : (
+                    /* Container Builder View - All Steps */
                     <div className="max-w-6xl mx-auto p-4 sm:p-6 pt-20 lg:pt-6 space-y-8">
-                        <SectionHeader {...sections[0]} />
-                        <ContainerMetadata
-                            recipe={yamlData}
-                            onChange={handleDataChange}
-                            onValidationChange={setHasMetadataErrors}
-                        />
-                        <SectionHeader {...sections[1]} />
-                        <BuildRecipeComponent
-                            recipe={yamlData.build}
-                            onChange={(buildRecipe) =>
-                                handleDataChange({ ...yamlData, build: buildRecipe })
-                            }
-                        />
-                        <SectionHeader {...sections[2]} />
-                        <ValidateRecipeComponent 
-                            recipe={yamlData}
-                            onValidationChange={handleValidationChange}
-                        />
-                        
+                        {/* Step 1: Basic Info */}
+                        <div className="space-y-6">
+                            <SectionHeader
+                                icon={sections[0].icon}
+                                title={sections[0].title}
+                                description={sections[0].description}
+                            />
+                            <ContainerMetadata
+                                recipe={yamlData}
+                                onChange={handleDataChange}
+                                onValidationChange={setHasMetadataErrors}
+                            />
+                        </div>
+
+                        {/* Step 2: Build Recipe */}
+                        <div className="space-y-6">
+                            <SectionHeader
+                                icon={sections[1].icon}
+                                title={sections[1].title}
+                                description={sections[1].description}
+                            />
+                            <BuildRecipeComponent
+                                recipe={yamlData.build}
+                                onChange={(buildRecipe) => handleDataChange({ ...yamlData, build: buildRecipe })}
+                            />
+                        </div>
+
+                        {/* Step 3: Validate */}
+                        <div className="space-y-6">
+                            <SectionHeader
+                                icon={sections[2].icon}
+                                title={sections[2].title}
+                                description={sections[2].description}
+                            />
+                            <ValidateRecipeComponent
+                                recipe={yamlData}
+                                onValidationChange={handleValidationChange}
+                                onValidationResult={handleValidationResult}
+                            />
+                        </div>
+
                         {/* Publish Section - Only shown when validation is successful */}
                         {isValidationSuccessful && (
                             <div className="space-y-6">
@@ -532,29 +506,25 @@
                                             Your container has been validated successfully. You can now publish it to the NeuroContainers repository.
                                         </p>
                                     </div>
-<<<<<<< HEAD
                                     <button
-                                        onClick={() => setIsGitHubModalOpen(true)}
+                                        onClick={handleOpenGitHub}
                                         className={cn(
                                             "inline-flex items-center justify-center gap-3 px-8 py-4 rounded-xl font-semibold transition-all duration-200 text-lg shadow-lg hover:shadow-xl transform hover:-translate-y-0.5",
                                             isDark
                                                 ? "bg-gradient-to-r from-[#7bb33a] to-[#6aa329] hover:from-[#6aa329] hover:to-[#5a8f23] text-white"
                                                 : "bg-gradient-to-r from-[#6aa329] to-[#4f7b38] hover:from-[#5a8f23] hover:to-[#3a5c1b] text-white"
-                                        )}>
+                                        )}
+                                    >
                                         <CloudArrowUpIcon className="h-6 w-6" />
                                         <span>Publish to GitHub</span>
                                     </button>
                                 </div>
-=======
-                                )}
-
-                                {/* Dockerfile Section - Only shown when validation is successful */}
-                                <DockerfileDisplay validationResult={validationResult} />
-
-                                <Footer />
->>>>>>> 80197d29
                             </div>
                         )}
+
+                        {/* Dockerfile Section - Only shown when validation is successful */}
+                        <DockerfileDisplay validationResult={validationResult} />
+
                         <Footer />
                     </div>
                 )}
