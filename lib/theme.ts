/**
 * Centralized theme system for Neurocontainers UI
 * 
 * This file consolidates all styling patterns, colors, typography, and component styles
 * to ensure consistency across the application and optimize content density.
 */

// ============================================================================
// COLOR SYSTEM
// ============================================================================

export const colors = {
  // Primary Brand Colors - Green theme (Light Mode) - Enhanced for vibrancy
  primary: {
    50: '#f0fdf4',    // Brightest green tint
    100: '#dcfce7',   // Very light green background  
    200: '#bbf7d0',   // Light green background
    300: '#86efac',   // Bright border light
    400: '#4ade80',   // Vibrant border medium
    500: '#16a34a',   // Strong primary brand
    600: '#15803d',   // Rich primary dark
    700: '#166534',   // Deep green
    800: '#14532d',   // Very dark green
    900: '#052e16',   // Deep forest text
  },

  // Primary Brand Colors - Dark Mode variants
  primaryDark: {
    50: '#0a0c08',    // Darkest background (inverted from 900)
    100: '#161a0e',   // Very dark background (inverted from 800)
    200: '#1f2e18',   // Dark background (adjusted from 700)
    300: '#2d4222',   // Border dark (adjusted)
    400: '#3f5b2e',   // Border medium dark (adjusted)
    500: '#7bb33a',   // Primary brand (lighter for dark bg)
    600: '#91c84a',   // Primary light (for hover states)
    700: '#a8d65c',   // Lighter variant
    800: '#c4e382',   // Very light (for subtle elements)
    900: '#e8f5d0',   // Lightest text (inverted from 50)
  },

  // Semantic colors (Light Mode) - Enhanced vibrancy
  success: '#059669',   // Richer emerald green
  warning: '#d97706',   // Deeper amber orange
  error: '#dc2626',     // Bold red
  info: '#2563eb',      // Strong blue
  purple: '#7c3aed',    // Rich purple
  pink: '#db2777',      // Vibrant pink
  indigo: '#4338ca',    // Deep indigo
  cyan: '#0891b2',      // Bright cyan

  // Semantic colors (Dark Mode)
  successDark: '#10b981',   // Bright emerald for dark backgrounds
  warningDark: '#f59e0b',   // Bright amber for dark backgrounds
  errorDark: '#f87171',     // Lighter red for dark backgrounds
  infoDark: '#60a5fa',      // Lighter blue for dark backgrounds
  purpleDark: '#a855f7',    // Bright purple for dark backgrounds
  pinkDark: '#ec4899',      // Bright pink for dark backgrounds
  indigoDark: '#6366f1',    // Bright indigo for dark backgrounds
  cyanDark: '#06b6d4',      // Bright cyan for dark backgrounds

  // Gray scale colors (Light Mode)
  gray: {
    50: '#f9fafb',
    100: '#f3f4f6',
    200: '#e5e7eb',
    300: '#d1d5db',
    400: '#9ca3af',
    500: '#6b7280',
    600: '#4b5563',
    700: '#374151',
    800: '#2d4222',
    900: '#111827',
  },

  // Gray scale colors (Dark Mode)
  grayDark: {
    50: '#111827',     // Darkest (inverted from 900)
    100: '#2d4222',    // Very dark (inverted from 800)
    200: '#374151',    // Dark (inverted from 700)
    300: '#4b5563',    // Medium dark (inverted from 600)
    400: '#6b7280',    // Medium (inverted from 500)
    500: '#9ca3af',    // Medium light (inverted from 400)
    600: '#d1d5db',    // Light (inverted from 300)
    700: '#e5e7eb',    // Very light (inverted from 200)
    800: '#f3f4f6',    // Lightest (inverted from 100)
    900: '#ffffff',    // White text
  },

  // Special dark mode colors
  dark: {
    background: '#0a0c08',      // Main dark background
    surface: '#161a0e',         // Card/surface background
    surfaceElevated: '#1f2e18', // Elevated surface background
    border: '#1f2e18',          // Subtle border color
    borderLight: '#2d4222',     // Slightly more visible border
    text: '#e8f5d0',           // Primary text
    textSecondary: '#c4e382',   // Secondary text
    textMuted: '#a8d65c',       // Muted text
  },
} as const;

// ============================================================================
// TYPOGRAPHY SYSTEM - Optimized for content density
// ============================================================================

export const typography = {
  // Text sizes - mobile-first responsive typography
  size: {
    xs: 'text-sm md:text-xs',      // 14px mobile / 12px desktop - Better readability on mobile
    sm: 'text-base md:text-sm',    // 16px mobile / 14px desktop - Improved mobile UX
    base: 'text-base md:text-sm',  // 16px mobile / 14px desktop - Standard mobile-friendly base
    md: 'text-lg md:text-base',    // 18px mobile / 16px desktop - Important content
    lg: 'text-xl md:text-lg',      // 20px mobile / 18px desktop - Section headers
    xl: 'text-2xl md:text-xl',     // 24px mobile / 20px desktop - Page titles
    '2xl': 'text-3xl md:text-2xl', // 30px mobile / 24px desktop - Main headings
  },

  // Font weights
  weight: {
    normal: 'font-normal',
    medium: 'font-medium',
    semibold: 'font-semibold',
    bold: 'font-bold',
  },

  // Line heights - optimized for density
  leading: {
    tight: 'leading-tight',   // 1.25
    snug: 'leading-snug',     // 1.375  
    normal: 'leading-normal', // 1.5
    relaxed: 'leading-relaxed', // 1.625
  },

  // Text colors (Light Mode)
  color: {
    primary: 'text-[#052e16]',
    secondary: 'text-[#15803d]',
    muted: 'text-gray-600',
    disabled: 'text-gray-400',
    white: 'text-white',
    success: 'text-[#059669]',
    warning: 'text-[#d97706]',
    error: 'text-[#dc2626]',
  },

  // Text colors (Dark Mode)
  colorDark: {
    primary: 'text-[#e8f5d0]',
    secondary: 'text-[#c4e382]',
    muted: 'text-[#a8d65c]',
    disabled: 'text-[#6b7280]',
    white: 'text-[#ffffff]',
    success: 'text-[#10b981]',
    warning: 'text-[#f59e0b]',
    error: 'text-[#f87171]',
  },
} as const;

// ============================================================================
// SPACING SYSTEM
// ============================================================================

export const spacing = {
  // Standard spacing scale
  xs: '0.5rem',   // 8px
  sm: '0.75rem',  // 12px
  md: '1rem',     // 16px
  lg: '1.5rem',   // 24px
  xl: '2rem',     // 32px
  '2xl': '3rem',  // 48px
  '3xl': '4rem',  // 64px
} as const;

// ============================================================================
// COMPONENT STYLES
// ============================================================================

const components = {
  // Form inputs - standardized
  input: {
    base: `w-full px-3 py-1.5 border border-gray-200 rounded-md text-gray-900 text-sm`,
    focus: `focus:outline-none focus:ring-1 focus:ring-[#15803d] focus:border-[#15803d]`,
    disabled: `disabled:bg-gray-50 disabled:text-gray-400 disabled:cursor-not-allowed`,
    error: `border-red-500 focus:ring-red-500 focus:border-red-500`,
    get full() { return `${this.base} ${this.focus} ${this.disabled}` }
  },

  // Textarea - standardized
  textarea: {
    base: `w-full px-3 py-1.5 border border-gray-200 rounded-md text-gray-900 text-sm resize-none`,
    focus: `focus:outline-none focus:ring-1 focus:ring-[#15803d] focus:border-[#15803d]`,
    monospace: 'font-mono',
    get full() { return `${this.base} ${this.focus}` },
    get fullMono() { return `${this.base} ${this.focus} ${this.monospace}` }
  },

  // Buttons - mobile-first with touch-friendly targets
  button: {
    base: 'font-medium rounded-md transition-colors focus:outline-none focus:ring-1 touch-manipulation',

    primary: `bg-[#15803d] text-white hover:bg-[#166534] focus:ring-[#15803d]`,
    secondary: `bg-white border border-[#16a34a] text-[#15803d] hover:bg-green-50 focus:ring-[#15803d]`,
    ghost: `text-[#15803d] hover:text-[#166534] hover:bg-green-50`,
    danger: `bg-red-600 text-white hover:bg-red-700 focus:ring-red-500`,

    // Size variants - mobile-first approach
    sm: 'px-3 py-2 text-sm md:px-2 md:py-1 md:text-xs min-h-[40px] md:min-h-[auto]',
    md: 'px-4 py-3 text-base md:px-3 md:py-1.5 md:text-sm min-h-[44px] md:min-h-[auto]', // default
    lg: 'px-6 py-4 text-lg md:px-4 md:py-2 md:text-base min-h-[48px] md:min-h-[auto]',

    // State variants
    disabled: `disabled:opacity-50 disabled:cursor-not-allowed`,

    get primaryFull() { return `${this.base} ${this.primary} ${this.disabled}` },
    get secondaryFull() { return `${this.base} ${this.secondary} ${this.disabled}` },
    get ghostFull() { return `${this.base} ${this.ghost} ${this.disabled}` },
  },

  // Cards and containers - subtle styling
  card: {
    base: `bg-white/20 backdrop-blur-md rounded-xl shadow-lg border border-white/20 transition-all duration-300 hover:bg-white/30 hover:shadow-xl`,
    elevated: `bg-white/30 backdrop-blur-lg rounded-xl shadow-xl border border-white/30 transition-all duration-300 hover:bg-white/40 hover:shadow-2xl`,
    theme: `bg-gradient-to-br from-white/20 to-green-50/40 border border-green-300/30 rounded-xl shadow-lg backdrop-blur-md transition-all duration-300 hover:from-white/30 hover:to-green-50/50`,
    solid: `bg-white rounded-xl shadow-lg border border-gray-200 transition-all duration-300 hover:shadow-xl`,

    // Padding variants - mobile-first spacing
    padding: {
      sm: 'p-3 md:p-1',
      md: 'p-4 md:p-2', // default
      lg: 'p-6 md:p-4',
    }
  },

  // Form fields - mobile-first responsive spacing
  formField: {
    container: 'mb-4 md:mb-3', // More space on mobile, compact on desktop
    label: `block font-medium text-gray-900 mb-2 md:mb-1.5 text-base md:text-sm`, // Larger text on mobile
    description: `mt-2 md:mt-1 text-sm md:text-xs text-gray-500`, // Better readability on mobile
    error: `mt-2 md:mt-1 text-sm md:text-xs text-red-600`,
  },

  // Help sections
  help: {
    container: ``,
    title: `font-semibold text-gray-900 mb-2 text-sm`,
    text: `text-xs text-gray-600`,
    code: `bg-gray-100 px-2 py-1 rounded text-xs font-mono`,
  },

  // Icons
  icon: {
    sm: 'h-4 w-4',
    md: 'h-5 w-5', // default
    lg: 'h-6 w-6',
    color: {
      primary: `text-[#15803d]`,
      secondary: `text-gray-500`,
      muted: `text-gray-400`,
    }
  },

  // States and interactions
  state: {
    hover: {
<<<<<<< HEAD
      card: `hover:bg-white/5 hover:shadow-lg hover:backdrop-blur-lg`,
      icon: `hover:text-green-600`,
      text: `hover:text-green-600`,
=======
      card: `hover:bg-green-50 hover:shadow-md`,
      icon: `hover:text-[#15803d]`,
      text: `hover:text-[#15803d]`,
>>>>>>> 7a22cb7c
    },

    focus: {
      ring: `focus:ring-1 focus:ring-[#15803d] focus:outline-none`,
      ringThick: `focus:ring-2 focus:ring-[#15803d]/20 focus:outline-none`,
    },

    disabled: {
      opacity: 'disabled:opacity-50',
      cursor: 'disabled:cursor-not-allowed',
      full: 'disabled:opacity-50 disabled:cursor-not-allowed',
    }
  },

  // Layout
  layout: {
    container: 'max-w-7xl mx-auto px-4 sm:px-6 lg:px-8',
    grid: {
      cols1: 'grid grid-cols-1',
      cols2: 'grid grid-cols-1 md:grid-cols-2',
      cols3: 'grid grid-cols-1 md:grid-cols-2 lg:grid-cols-3',
      gap: {
        sm: 'gap-2',
        md: 'gap-4', // default
        lg: 'gap-6',
      }
    },
    flex: {
      center: 'flex items-center justify-center',
      between: 'flex items-center justify-between',
      start: 'flex items-center justify-start',
      col: 'flex flex-col',
    }
  }
} as const;

// ============================================================================
// DARK MODE COMPONENT STYLES
// ============================================================================

const componentsDark = {
  // Form inputs - dark mode
  input: {
    base: 'w-full px-3 py-1.5 border border-[#1f2e18] bg-[#161a0e] rounded-md text-[#e8f5d0] text-sm',
    focus: 'focus:outline-none focus:ring-1 focus:ring-[#7bb33a] focus:border-[#7bb33a]',
    disabled: 'disabled:bg-[#2d4222] disabled:text-[#6b7280] disabled:cursor-not-allowed',
    error: 'border-[#f87171] focus:ring-[#f87171] focus:border-[#f87171]',
    get full() { return `${this.base} ${this.focus} ${this.disabled}` }
  },

  // Textarea - dark mode
  textarea: {
    base: 'w-full px-3 py-1.5 border border-[#1f2e18] bg-[#161a0e] rounded-md text-[#e8f5d0] text-sm resize-none',
    focus: 'focus:outline-none focus:ring-1 focus:ring-[#7bb33a] focus:border-[#7bb33a]',
    monospace: 'font-mono',
    get full() { return `${this.base} ${this.focus}` },
    get fullMono() { return `${this.base} ${this.focus} ${this.monospace}` }
  },

  // Buttons - dark mode with mobile-first touch targets
  button: {
    base: 'font-medium rounded-md transition-colors focus:outline-none focus:ring-1 touch-manipulation',

    primary: `bg-green-700 text-white hover:bg-green-600 focus:ring-green-500`,
    secondary: `bg-gray-800 border border-gray-600 text-gray-300 hover:bg-gray-700 focus:ring-green-500`,
    ghost: `text-gray-300 hover:text-green-400 hover:bg-gray-800`,
    danger: `bg-red-600 text-white hover:bg-red-500 focus:ring-red-500`,

    // Size variants - mobile-first approach (same as light mode)
    sm: 'px-3 py-2 text-sm md:px-2 md:py-1 md:text-xs min-h-[40px] md:min-h-[auto]',
    md: 'px-4 py-3 text-base md:px-3 md:py-1.5 md:text-sm min-h-[44px] md:min-h-[auto]', // default
    lg: 'px-6 py-4 text-lg md:px-4 md:py-2 md:text-base min-h-[48px] md:min-h-[auto]',

    // State variants
    disabled: `disabled:opacity-50 disabled:cursor-not-allowed`,

    get primaryFull() { return `${this.base} ${this.primary} ${this.disabled}` },
    get secondaryFull() { return `${this.base} ${this.secondary} ${this.disabled}` },
    get ghostFull() { return `${this.base} ${this.ghost} ${this.disabled}` },
  },

  // Cards and containers - dark mode with glass effects
  card: {
    base: `bg-black/10 backdrop-blur-md rounded-xl shadow-lg border border-white/10 transition-all duration-300 hover:bg-black/20 hover:shadow-xl`,
    elevated: `bg-black/20 backdrop-blur-lg rounded-xl shadow-xl border border-white/15 transition-all duration-300 hover:bg-black/30 hover:shadow-2xl`,
    theme: `bg-gradient-to-br from-black/10 to-green-900/20 border border-green-700/30 rounded-xl shadow-lg backdrop-blur-md transition-all duration-300 hover:from-black/20 hover:to-green-900/30`,
    solid: `bg-[#161a0e] rounded-xl shadow-lg border border-[#2d4222] transition-all duration-300 hover:shadow-xl`,

    // Padding variants (same as light mode)
    padding: {
      sm: 'p-1',
      md: 'p-2', // default
      lg: 'p-4',
    }
  },

  // Form fields - dark mode with mobile-first responsive spacing
  formField: {
    container: 'mb-4 md:mb-3', // same as light mode
    label: `block font-medium text-[${colors.dark.text}] mb-2 md:mb-1.5 text-base md:text-sm`,
    description: `mt-2 md:mt-1 text-sm md:text-xs text-[${colors.dark.textMuted}]`,
    error: `mt-2 md:mt-1 text-sm md:text-xs text-[${colors.errorDark}]`,
  },

  // Help sections - dark mode
  help: {
    container: ``,
    title: `font-semibold text-[${colors.dark.text}] mb-2 text-sm`,
    text: `text-xs text-[${colors.dark.textMuted}]`,
    code: `bg-[${colors.dark.surfaceElevated}] px-2 py-1 rounded text-xs font-mono`,
  },

  // Icons - dark mode
  icon: {
    sm: 'h-4 w-4',
    md: 'h-5 w-5', // default
    lg: 'h-6 w-6',
    color: {
      primary: `text-[${colors.dark.textSecondary}]`,
      secondary: `text-[${colors.dark.textMuted}]`,
      muted: `text-[${colors.grayDark[400]}]`,
    }
  },

  // States and interactions - dark mode
  state: {
    hover: {
      card: `hover:bg-white/5 hover:shadow-lg hover:backdrop-blur-lg`,
      icon: `hover:text-[${colors.primaryDark[500]}]`,
      text: `hover:text-[${colors.primaryDark[500]}]`,
    },

    focus: {
      ring: `focus:ring-1 focus:ring-[${colors.primaryDark[500]}] focus:outline-none`,
      ringThick: `focus:ring-2 focus:ring-[${colors.primaryDark[500]}]/20 focus:outline-none`,
    },

    disabled: {
      opacity: 'disabled:opacity-50',
      cursor: 'disabled:cursor-not-allowed',
      full: 'disabled:opacity-50 disabled:cursor-not-allowed',
    }
  },

  // Layout (same as light mode)
  layout: {
    container: 'max-w-7xl mx-auto px-4 sm:px-6 lg:px-8',
    grid: {
      cols1: 'grid grid-cols-1',
      cols2: 'grid grid-cols-1 md:grid-cols-2',
      cols3: 'grid grid-cols-1 md:grid-cols-2 lg:grid-cols-3',
      gap: {
        sm: 'gap-2',
        md: 'gap-4', // default
        lg: 'gap-6',
      }
    },
    flex: {
      center: 'flex items-center justify-center',
      between: 'flex items-center justify-between',
      start: 'flex items-center justify-start',
      col: 'flex flex-col',
    }
  }
} as const;

// ============================================================================
// UTILITY FUNCTIONS
// ============================================================================

/**
 * Combines multiple class strings, filtering out falsy values
 */
export function cn(...classes: (string | false | null | undefined)[]): string {
  return classes.filter(Boolean).join(' ');
}

/**
 * Theme-aware class builder
 */
export function themeClass(baseClasses: string, themeClasses?: string): string {
  return cn(baseClasses, themeClasses);
}

// ============================================================================
// PRESET COMBINATIONS (Most commonly used patterns)
// ============================================================================

const presets = {
  // Input field (most common pattern)
  input: components.input.full,

  // Textarea with monospace
  textareaMono: components.textarea.fullMono,

  // Primary button
  buttonPrimary: components.button.primaryFull,

  // Secondary button  
  buttonSecondary: components.button.secondaryFull,

  // Icon button
  buttonIcon: components.button.ghostFull,

  // Danger button
  buttonDanger: components.button.danger,

  // Form field container
  formField: components.formField.container,

  // Form label
  formLabel: components.formField.label,

  // Help section
  helpSection: components.help.container,

  // Card with theme styling
  cardTheme: components.card.theme,

  // Standard card
  card: `${components.card.base} ${components.card.padding.md}`,

  // Focus ring
  focusRing: components.state.focus.ring,

  // Hover effects
  hoverCard: components.state.hover.card,
  hoverIcon: components.state.hover.icon,
} as const;

// ============================================================================
// DARK MODE PRESET COMBINATIONS
// ============================================================================

const presetsDark = {
  // Input field (most common pattern)
  input: componentsDark.input.full,

  // Textarea with monospace
  textareaMono: componentsDark.textarea.fullMono,

  // Primary button
  buttonPrimary: componentsDark.button.primaryFull,

  // Secondary button  
  buttonSecondary: componentsDark.button.secondaryFull,

  // Icon button
  buttonIcon: componentsDark.button.ghostFull,

  // Danger button
  buttonDanger: componentsDark.button.danger,

  // Form field container
  formField: componentsDark.formField.container,

  // Form label
  formLabel: componentsDark.formField.label,

  // Help section
  helpSection: componentsDark.help.container,

  // Card with theme styling
  cardTheme: componentsDark.card.theme,

  // Standard card
  card: `${componentsDark.card.base} ${componentsDark.card.padding.md}`,

  // Focus ring
  focusRing: componentsDark.state.focus.ring,

  // Hover effects
  hoverCard: componentsDark.state.hover.card,
  hoverIcon: componentsDark.state.hover.icon,
} as const;

// ============================================================================
// THEME-AWARE UTILITIES
// ============================================================================

/**
 * Gets the appropriate color palette based on theme
 */
export function getThemeColors(isDark: boolean = false) {
  return {
    primary: isDark ? colors.primaryDark : colors.primary,
    gray: isDark ? colors.grayDark : colors.gray,
    success: isDark ? colors.successDark : colors.success,
    warning: isDark ? colors.warningDark : colors.warning,
    error: isDark ? colors.errorDark : colors.error,
    info: isDark ? colors.infoDark : colors.info,
    ...(isDark ? { dark: colors.dark } : {}),
  };
}

/**
 * Gets the appropriate component styles based on theme
 */
export function getThemeComponents(isDark: boolean) {
  return isDark ? componentsDark : components;
}

/**
 * Gets the appropriate presets based on theme
 */
export function getThemePresets(isDark: boolean) {
  return isDark ? presetsDark : presets;
}

/**
 * Gets the appropriate typography colors based on theme
 */
export function getThemeTypography(isDark: boolean) {
  return {
    ...typography,
    color: isDark ? typography.colorDark : typography.color,
  };
}

// Export individual sections for easier imports
export {
  colors as themeColors,
  typography as themeTypography,
  spacing as themeSpacing,
  components as themeComponents,
  componentsDark as themeComponentsDark
};<|MERGE_RESOLUTION|>--- conflicted
+++ resolved
@@ -262,15 +262,9 @@
   // States and interactions
   state: {
     hover: {
-<<<<<<< HEAD
       card: `hover:bg-white/5 hover:shadow-lg hover:backdrop-blur-lg`,
       icon: `hover:text-green-600`,
       text: `hover:text-green-600`,
-=======
-      card: `hover:bg-green-50 hover:shadow-md`,
-      icon: `hover:text-[#15803d]`,
-      text: `hover:text-[#15803d]`,
->>>>>>> 7a22cb7c
     },
 
     focus: {
